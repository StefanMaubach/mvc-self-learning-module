--- conflicted
+++ resolved
@@ -37,24 +37,10 @@
                 <h1>Exercise 11</h1>
               </header>
               <h4>
-<<<<<<< HEAD
-                <!-- WRITE EXERCISE HERE -->
-Consider the function
-\[
-    f(x,y) = (x+1)\sin(xy)
-\]
-defined on the square
-\[
-    K = \{(x,y): 0 \leq x \leq 2\pi, 0 \leq y \leq 2\pi\}.
-\]
-Determine any maxima/minima of $f$ on $K$.
-
-=======
               
                 Consider the function \[ f(x,y) = (x+1)\sin(xy) \] defined on
                 the square \[ K = \{(x,y): 0 \leq x \leq 2\pi, 0 \leq y \leq
                 2\pi\}. \] Determine any maxima/minima of $f$ on $K$.
->>>>>>> ec7c3cb6
               </h4>
             </div>
             <!-- UNCOMMENT TO ADD PICTURE HERE -->
@@ -93,12 +79,12 @@
 While you can use some ad-hoc methods, try to do this question structurally in a way that always works. First, calculate $\nabla f$. What can you do with this? Is determining the critical points of $f$ enough?
 </p>
 
-<<<<<<< HEAD
     </div>
   </div>
 </section>
 <!-- HINT 1 END -->
-=======
+
+
           <!-- HINT 2 -->
           <section>
             <!-- Container for elements to show/hide -->
@@ -165,67 +151,6 @@
             </div>
           </section>
           <!-- HINT 2 END -->
->>>>>>> ec7c3cb6
-
-
-<!-- HINT 2 -->
-<section>
-  <!-- Container for elements to show/hide -->
-  <div class="unsee_hint">
-    <!-- Hint button (CHANGE 2 TO HINT NUMBER) -->
-    <button id="but_2_1" onclick="hint_show(2)">
-      Hint
-    </button>
-  </div>
-  <!-- Container for hint (CHANGE 2 TO HINT NUMBER) -->
-  <div class="plain_container" id="2">
-    <div id="hint_2" class="unsee_hint_child">
-      <!-- WRITE HINT HERE -->
-<p>
-\[
-    \nabla f(x,y) = \begin{pmatrix}
-        \sin(xy) + y\cdot(x+1)\cos(xy) \\ x(x+1)\cos(xy)
-    \end{pmatrix}
-\]
-Setting $\nabla f(x,y) = 0$ will yield the critical points.
-\[
-    x(x+1)\cos(xy) = 0 \implies \begin{cases}
-        x = 0, \quad \mathrm{or}      \\
-        x + 1  = 0, \quad \mathrm{or} \\
-        \cos(xy) = 0
-    \end{cases} \implies \begin{cases}
-        x = 0, \quad \mathrm{or}  \\
-        x = -1, \quad \mathrm{or} \\
-        xy = \frac{k\pi}{2}, \quad k = 1,3,5,\ldots
-    \end{cases}
-\]
-Since $(x,y)$ must be in $K$ we only have the cases:
-</p>
-<ul>
-<li> $x=0$
-    </li>
-<li> $xy = \frac{\pi}{2}$
-    </li>
-<li> $xy = \frac{3\pi}{2}$
-\end{itemize}
-Now substitute these values in $\sin(xy) + y\cdot(x+1)\cos(xy) = 0$.
-\begin{itemize}
-    </li>
-<li> $x=0$: $\sin(0) + y\cdot 1\cdot \cos(0) = 0 \implies 0 + y = 0 \implies y = 0$
-    </li>
-<li> $xy = \frac{\pi}{2}$: $\sin(\frac{\pi}{2}) + y\cdot(x+1)\cos(\frac{\pi}{2}) = 0 \implies 1 + 0 = 0$, contradiction!
-    </li>
-<li> $xy = \frac{3\pi}{2}$: $\sin(\frac{3\pi}{2}) + y\cdot(x+1)\cos(\frac{3\pi}{2}) = 0 \implies -1 + 0 = 0$, contradiction!</li>
-</ul>
-<p>
-So we get a critical point at $(0, 0)$, at which $f(0,0) = 0$. Are we done?
-</p>
-
-    </div>
-  </div>
-</section>
-<!-- HINT 2 END -->
-
 
 <!-- HINT 3 -->
 <section>
